--- conflicted
+++ resolved
@@ -3,13 +3,9 @@
 import chalk from 'chalk';
 import ora from 'ora';
 import { execa } from 'execa';
-<<<<<<< HEAD
 import fsExtra from 'fs-extra';
 const { pathExistsSync } = fsExtra;
-=======
-import { pathExistsSync } from 'fs-extra';
 import { join, dirname } from 'path';
->>>>>>> 79c453d9
 import { detectTerrain, getTerrainSummary } from '../utils/detect-terrain.js';
 import {
   getRecommendedFieldguides,
